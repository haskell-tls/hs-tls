-- |
-- Module      : Network.TLS.Context
-- License     : BSD-style
-- Maintainer  : Vincent Hanquez <vincent@snarc.org>
-- Stability   : experimental
-- Portability : unknown
--
-- only needed because of some GHC bug relative to insufficient polymorphic field
{-# LANGUAGE RecordWildCards #-}
module Network.TLS.Context
        (
        -- * Context configuration
          Params(..)
        , RoleParams(..)
        , ClientParams(..)
        , ServerParams(..)
        , updateClientParams
        , updateServerParams
        , Logging(..)
        , SessionID
        , SessionData(..)
        , MaxFragmentEnum(..)
        , Measurement(..)
        , CertificateUsage(..)
        , CertificateRejectReason(..)
        , defaultLogging
        , defaultParamsClient
        , defaultParamsServer
        , withSessionManager
        , setSessionManager

        -- * Context object and accessor
        , Backend(..)
        , Context
        , ctxParams
        , ctxConnection
        , ctxEOF
        , ctxHasSSLv2ClientHello
        , ctxDisableSSLv2ClientHello
        , ctxEstablished
        , ctxLogging
        , setEOF
        , setEstablished
        , contextFlush
        , contextClose
        , contextSend
        , contextRecv
        , updateMeasure
        , withMeasure

        -- * deprecated types
        , TLSParams
        , TLSLogging
        , TLSCertificateUsage
        , TLSCertificateRejectReason
        , TLSCtx

        -- * deprecated values
        , defaultParams

        -- * New contexts
        , contextNew
        , contextNewOnHandle

        -- * Using context states
        , throwCore
        , usingState
        , usingState_
        , getStateRNG
        ) where

import Network.BSD (HostName)
import Network.TLS.Extension
import Network.TLS.Struct
import qualified Network.TLS.Struct as Struct
import Network.TLS.Session
import Network.TLS.Cipher
import Network.TLS.Compression
import Network.TLS.Crypto
import Network.TLS.State
import Network.TLS.Measurement
import Network.TLS.X509
import Data.List (intercalate)
import Data.ByteString (ByteString)
import qualified Data.ByteString as B

import Crypto.Random.API

import Control.Concurrent.MVar
import Control.Monad.State
import Control.Exception (throwIO, Exception())
import Data.IORef
import System.IO (Handle, hSetBuffering, BufferMode(..), hFlush, hClose)

data Logging = Logging
        { loggingPacketSent :: String -> IO ()
        , loggingPacketRecv :: String -> IO ()
        , loggingIOSent     :: B.ByteString -> IO ()
        , loggingIORecv     :: Header -> B.ByteString -> IO ()
        }

data ClientParams = ClientParams
        { clientUseMaxFragmentLength :: Maybe MaxFragmentEnum
        , clientUseServerName        :: Maybe HostName
        , clientWantSessionResume    :: Maybe (SessionID, SessionData) -- ^ try to establish a connection using this session.

          -- | This action is called when the server sends a
          -- certificate request.  The parameter is the information
          -- from the request.  The action should select a certificate
          -- chain of one of the given certificate types where the
          -- last certificate in the chain should be signed by one of
          -- the given distinguished names.  Each certificate should
          -- be signed by the following one, except for the last.  At
          -- least the first of the certificates in the chain must
          -- have a corresponding private key, because that is used
          -- for signing the certificate verify message.
          --
          -- Note that is is the responsibility of this action to
          -- select a certificate matching one of the requested
          -- certificate types.  Returning a non-matching one will
          -- lead to handshake failure later.
          --
          -- Returning a certificate chain not matching the
          -- distinguished names may lead to problems or not,
          -- depending whether the server accepts it.
        , onCertificateRequest :: ([CertificateType],
                                   Maybe [HashAndSignatureAlgorithm],
                                   [DistinguishedName]) -> IO (Maybe (CertificateChain, PrivKey))
        }

data ServerParams = ServerParams
        { serverWantClientCert    :: Bool  -- ^ request a certificate from client.

          -- | This is a list of certificates from which the
          -- disinguished names are sent in certificate request
          -- messages.  For TLS1.0, it should not be empty.
        , serverCACertificates :: [SignedCertificate]

          -- | This action is called when a client certificate chain
          -- is received from the client.  When it returns a
          -- CertificateUsageReject value, the handshake is aborted.
        , onClientCertificate :: CertificateChain -> IO CertificateUsage

          -- | This action is called when the client certificate
          -- cannot be verified.  A 'Nothing' argument indicates a
          -- wrong signature, a 'Just e' message signals a crypto
          -- error.
        , onUnverifiedClientCert :: IO Bool

        , onCipherChoosing        :: Version -> [Cipher] -> Cipher -- ^ callback on server to modify the cipher chosen.
        }

data RoleParams = Client ClientParams | Server ServerParams

data Params = Params
        { pConnectVersion    :: Version             -- ^ version to use on client connection.
        , pAllowedVersions   :: [Version]           -- ^ allowed versions that we can use.
        , pCiphers           :: [Cipher]            -- ^ all ciphers supported ordered by priority.
        , pCompressions      :: [Compression]       -- ^ all compression supported ordered by priority.
        , pHashSignatures    :: [HashAndSignatureAlgorithm] -- ^ All supported hash/signature algorithms pair for client certificate verification, ordered by decreasing priority.
        , pUseSecureRenegotiation :: Bool           -- ^ notify that we want to use secure renegotation
        , pUseSession             :: Bool           -- ^ generate new session if specified
        , pCertificates      :: Maybe (CertificateChain, Maybe PrivKey) -- ^ the cert chain for this context with the associated keys if any.
        , pLogging           :: Logging             -- ^ callback for logging
        , onHandshake        :: Measurement -> IO Bool -- ^ callback on a beggining of handshake
<<<<<<< HEAD
        , onCertificatesRecv :: CertificateChain -> IO CertificateUsage -- ^ callback to verify received cert chain.
        , pSessionManager    :: s
=======
        , onCertificatesRecv :: [X509] -> IO CertificateUsage -- ^ callback to verify received cert chain.
        , pSessionManager    :: SessionManager
>>>>>>> 347ebdaa
        , onSuggestNextProtocols :: IO (Maybe [B.ByteString])       -- ^ suggested next protocols accoring to the next protocol negotiation extension.
        , onNPNServerSuggest :: Maybe ([B.ByteString] -> IO B.ByteString)
        , roleParams          :: RoleParams
        }

-- | Set a new session manager in a parameters structure.
setSessionManager :: SessionManager -> Params -> Params
setSessionManager manager (Params {..}) = Params { pSessionManager = manager, .. }

withSessionManager :: Params -> (SessionManager -> a) -> a
withSessionManager (Params { pSessionManager = man }) f = f man

defaultLogging :: Logging
defaultLogging = Logging
        { loggingPacketSent = (\_ -> return ())
        , loggingPacketRecv = (\_ -> return ())
        , loggingIOSent     = (\_ -> return ())
        , loggingIORecv     = (\_ _ -> return ())
        }

defaultParamsClient :: Params
defaultParamsClient = Params
        { pConnectVersion         = TLS10
        , pAllowedVersions        = [TLS10,TLS11,TLS12]
        , pCiphers                = []
        , pCompressions           = [nullCompression]
        , pHashSignatures         = [ (Struct.HashSHA512, SignatureRSA)
                                    , (Struct.HashSHA384, SignatureRSA)
                                    , (Struct.HashSHA256, SignatureRSA)
                                    , (Struct.HashSHA224, SignatureRSA)
                                    ]
        , pUseSecureRenegotiation = True
        , pUseSession             = True
        , pCertificates           = Nothing
        , pLogging                = defaultLogging
        , onHandshake             = (\_ -> return True)
        , onCertificatesRecv      = (\_ -> return CertificateUsageAccept)
        , pSessionManager         = noSessionManager
        , onSuggestNextProtocols  = return Nothing
        , onNPNServerSuggest      = Nothing
        , roleParams              = Client $ ClientParams
                                        { clientWantSessionResume    = Nothing
                                        , clientUseMaxFragmentLength = Nothing
                                        , clientUseServerName        = Nothing
                                        , onCertificateRequest       = \ _ -> return Nothing
                                        }
        }

defaultParamsServer :: Params
defaultParamsServer = defaultParamsClient { roleParams = Server role }
    where role = ServerParams
                   { serverWantClientCert   = False
                   , onCipherChoosing       = \_ -> head
                   , serverCACertificates   = []
                   , onClientCertificate    = \ _ -> return $ CertificateUsageReject $ CertificateRejectOther "no client certificates expected"
                   , onUnverifiedClientCert = return False
                   }

updateRoleParams :: (ClientParams -> ClientParams) -> (ServerParams -> ServerParams) -> Params -> Params
updateRoleParams fc fs params = case roleParams params of
                                     Client c -> params { roleParams = Client (fc c) }
                                     Server s -> params { roleParams = Server (fs s) }

updateClientParams :: (ClientParams -> ClientParams) -> Params -> Params
updateClientParams f = updateRoleParams f id

updateServerParams :: (ServerParams -> ServerParams) -> Params -> Params
updateServerParams f = updateRoleParams id f

defaultParams :: Params
defaultParams = defaultParamsClient
{-# DEPRECATED defaultParams "use defaultParamsClient" #-}


instance Show Params where
        show p = "Params { " ++ (intercalate "," $ map (\(k,v) -> k ++ "=" ++ v)
                [ ("connectVersion", show $ pConnectVersion p)
                , ("allowedVersions", show $ pAllowedVersions p)
                , ("ciphers", show $ pCiphers p)
                , ("compressions", show $ pCompressions p)
                , ("certificates", show $ pCertificates p)
                ]) ++ " }"


-- | Connection IO backend
data Backend = Backend
        { backendFlush :: IO ()                -- ^ Flush the connection sending buffer, if any.
        , backendClose :: IO ()                -- ^ Close the connection.
        , backendSend  :: ByteString -> IO ()  -- ^ Send a bytestring through the connection.
        , backendRecv  :: Int -> IO ByteString -- ^ Receive specified number of bytes from the connection.
        }

-- | A TLS Context keep tls specific state, parameters and backend information.
data Context = Context
        { ctxConnection       :: Backend   -- ^ return the backend object associated with this context
        , ctxParams           :: Params
        , ctxState            :: MVar TLSState
        , ctxMeasurement      :: IORef Measurement
        , ctxEOF_             :: IORef Bool    -- ^ has the handle EOFed or not.
        , ctxEstablished_     :: IORef Bool    -- ^ has the handshake been done and been successful.
        , ctxSSLv2ClientHello :: IORef Bool    -- ^ enable the reception of compatibility SSLv2 client hello.
                                               -- the flag will be set to false regardless of its initial value
                                               -- after the first packet received.
        }

-- deprecated types, setup as aliases for compatibility.
type TLSParams = Params
type TLSCtx = Context
type TLSLogging = Logging
type TLSCertificateUsage = CertificateUsage
type TLSCertificateRejectReason = CertificateRejectReason

updateMeasure :: MonadIO m => Context -> (Measurement -> Measurement) -> m ()
updateMeasure ctx f = liftIO $ do
    x <- readIORef (ctxMeasurement ctx)
    writeIORef (ctxMeasurement ctx) $! f x

withMeasure :: MonadIO m => Context -> (Measurement -> IO a) -> m a
withMeasure ctx f = liftIO (readIORef (ctxMeasurement ctx) >>= f)

contextFlush :: Context -> IO ()
contextFlush = backendFlush . ctxConnection

contextClose :: Context -> IO ()
contextClose = backendClose . ctxConnection

contextSend :: Context -> Bytes -> IO ()
contextSend c b = updateMeasure c (addBytesSent $ B.length b) >> (backendSend $ ctxConnection c) b

contextRecv :: Context -> Int -> IO Bytes
contextRecv c sz = updateMeasure c (addBytesReceived sz) >> (backendRecv $ ctxConnection c) sz

ctxEOF :: MonadIO m => Context -> m Bool
ctxEOF ctx = liftIO (readIORef $ ctxEOF_ ctx)

ctxHasSSLv2ClientHello :: MonadIO m => Context -> m Bool
ctxHasSSLv2ClientHello ctx = liftIO (readIORef $ ctxSSLv2ClientHello ctx)

ctxDisableSSLv2ClientHello :: MonadIO m => Context -> m ()
ctxDisableSSLv2ClientHello ctx = liftIO (writeIORef (ctxSSLv2ClientHello ctx) False)

setEOF :: MonadIO m => Context -> m ()
setEOF ctx = liftIO $ writeIORef (ctxEOF_ ctx) True

ctxEstablished :: MonadIO m => Context -> m Bool
ctxEstablished ctx = liftIO $ readIORef $ ctxEstablished_ ctx

setEstablished :: MonadIO m => Context -> Bool -> m ()
setEstablished ctx v = liftIO $ writeIORef (ctxEstablished_ ctx) v

ctxLogging :: Context -> Logging
ctxLogging = pLogging . ctxParams

-- | create a new context using the backend and parameters specified.
contextNew :: (MonadIO m, CPRG rng)
           => Backend   -- ^ Backend abstraction with specific method to interact with the connection type.
           -> Params    -- ^ Parameters of the context.
           -> rng       -- ^ Random number generator associated with this context.
           -> m Context
contextNew backend params rng = liftIO $ do
        let clientContext = case roleParams params of
                                 Client {} -> True
                                 Server {} -> False
        let st = (newTLSState rng) { stClientContext = clientContext }

        stvar <- newMVar st
        eof   <- newIORef False
        established <- newIORef False
        stats <- newIORef newMeasurement
        -- we enable the reception of SSLv2 ClientHello message only in the
        -- server context, where we might be dealing with an old/compat client.
        sslv2Compat <- newIORef (not clientContext)
        return $ Context
                { ctxConnection   = backend
                , ctxParams       = params
                , ctxState        = stvar
                , ctxMeasurement  = stats
                , ctxEOF_         = eof
                , ctxEstablished_ = established
                , ctxSSLv2ClientHello = sslv2Compat
                }

-- | create a new context on an handle.
contextNewOnHandle :: (MonadIO m, CPRG rng)
                   => Handle -- ^ Handle of the connection.
                   -> Params -- ^ Parameters of the context.
                   -> rng    -- ^ Random number generator associated with this context.
                   -> m Context
contextNewOnHandle handle params st =
        liftIO (hSetBuffering handle NoBuffering) >> contextNew backend params st
        where backend = Backend (hFlush handle) (hClose handle) (B.hPut handle) (B.hGet handle)

throwCore :: (MonadIO m, Exception e) => e -> m a
throwCore = liftIO . throwIO


usingState :: MonadIO m => Context -> TLSSt a -> m (Either TLSError a)
usingState ctx f =
        liftIO $ modifyMVar (ctxState ctx) $ \st ->
                let (a, newst) = runTLSState f st
                 in newst `seq` return (newst, a)

usingState_ :: MonadIO m => Context -> TLSSt a -> m a
usingState_ ctx f = do
        ret <- usingState ctx f
        case ret of
                Left err -> throwCore err
                Right r  -> return r

getStateRNG :: MonadIO m => Context -> Int -> m Bytes
getStateRNG ctx n = usingState_ ctx (genTLSRandom n)<|MERGE_RESOLUTION|>--- conflicted
+++ resolved
@@ -163,13 +163,8 @@
         , pCertificates      :: Maybe (CertificateChain, Maybe PrivKey) -- ^ the cert chain for this context with the associated keys if any.
         , pLogging           :: Logging             -- ^ callback for logging
         , onHandshake        :: Measurement -> IO Bool -- ^ callback on a beggining of handshake
-<<<<<<< HEAD
         , onCertificatesRecv :: CertificateChain -> IO CertificateUsage -- ^ callback to verify received cert chain.
-        , pSessionManager    :: s
-=======
-        , onCertificatesRecv :: [X509] -> IO CertificateUsage -- ^ callback to verify received cert chain.
         , pSessionManager    :: SessionManager
->>>>>>> 347ebdaa
         , onSuggestNextProtocols :: IO (Maybe [B.ByteString])       -- ^ suggested next protocols accoring to the next protocol negotiation extension.
         , onNPNServerSuggest :: Maybe ([B.ByteString] -> IO B.ByteString)
         , roleParams          :: RoleParams
