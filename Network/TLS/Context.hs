--- conflicted
+++ resolved
@@ -208,21 +208,14 @@
         }
 
 defaultParamsServer :: Params
-<<<<<<< HEAD
 defaultParamsServer = defaultParamsClient { roleParams = Server serverRole }
     where role = ServerParams
-                        { serverWantClientCert  = False
-=======
-defaultParamsServer = defaultParamsClient
-        { roleParams = Server $ ServerParams
-                        { serverWantClientCert = False
-                        , serverCACertificates = []
-                        , onClientCertificate = \ _ ->
-                            return $ CertificateUsageReject $ CertificateRejectOther "no client certificates expected"
-                        , onUnverifiedClientCert = \ _ -> return False
->>>>>>> fa3e2aec
-                        , onCipherChoosing      = \_ -> head
-                        }
+                   { serverWantClientCert   = False
+                   , onCipherChoosing       = \_ -> head
+                   , serverCACertificates   = []
+                   , onClientCertificate    = \ _ -> return $ CertificateUsageReject $ CertificateRejectOther "no client certificates expected"
+                   , onUnverifiedClientCert = \ _ -> return False
+                   }
 
 updateRoleParams :: (ClientParams -> ClientParams) -> (ServerParams -> ServerParams) -> Params -> Params
 updateRoleParams fc fs params = case roleParams params of
