{-# OPTIONS_HADDOCK hide #-}
-- |
-- Module      : Network.TLS.Core
-- License     : BSD-style
-- Maintainer  : Vincent Hanquez <vincent@snarc.org>
-- Stability   : experimental
-- Portability : unknown
--
module Network.TLS.Core
	(
	-- * Context configuration
	  TLSParams(..)
	, TLSLogging(..)
	, Measurement(..)
	, TLSCertificateUsage(..)
	, TLSCertificateRejectReason(..)
	, defaultLogging
	, defaultParams

	-- * Context object
	, TLSCtx
	, ctxConnection
	, ctxEOF

	-- * Internal packet sending and receiving
	, sendPacket
	, recvPacket

	-- * Creating a context
	, client
	, clientWith
	, server
	, serverWith

	-- * Initialisation and Termination of context
	, bye
	, handshake

	-- * High level API
	, sendData
	, recvData
	) where

import Network.TLS.Struct
import Network.TLS.Record
import Network.TLS.Cipher
import Network.TLS.Compression
import Network.TLS.Crypto
import Network.TLS.Packet
import Network.TLS.State
import Network.TLS.Sending
import Network.TLS.Receiving
import Network.TLS.Measurement
import Data.Maybe
import Data.Certificate.X509
import Data.List (intersect, intercalate, find)
import qualified Data.ByteString as B
import qualified Data.ByteString.Lazy as L

import Crypto.Random
import Control.Applicative ((<$>))
import Control.Concurrent.MVar
import Control.Monad.State
import Control.Exception (throwIO, Exception(), onException, fromException, catch)
import Data.IORef
import System.IO (Handle, hSetBuffering, BufferMode(..), hFlush)
import System.IO.Error (mkIOError, eofErrorType)
import Prelude hiding (catch)

data TLSLogging = TLSLogging
	{ loggingPacketSent :: String -> IO ()
	, loggingPacketRecv :: String -> IO ()
	, loggingIOSent     :: Bytes -> IO ()
	, loggingIORecv     :: Header -> Bytes -> IO ()
	}

-- | Certificate and Chain rejection reason
data TLSCertificateRejectReason =
	  CertificateRejectExpired
	| CertificateRejectRevoked
	| CertificateRejectUnknownCA
	| CertificateRejectOther String
	deriving (Show,Eq)

-- | Certificate Usage callback possible returns values.
data TLSCertificateUsage =
	  CertificateUsageAccept                            -- ^ usage of certificate accepted
	| CertificateUsageReject TLSCertificateRejectReason -- ^ usage of certificate rejected
	deriving (Show,Eq)

data TLSParams = TLSParams
	{ pConnectVersion    :: Version             -- ^ version to use on client connection.
	, pAllowedVersions   :: [Version]           -- ^ allowed versions that we can use.
	, pCiphers           :: [Cipher]            -- ^ all ciphers supported ordered by priority.
	, pCompressions      :: [Compression]       -- ^ all compression supported ordered by priority.
	, pWantClientCert    :: Bool                -- ^ request a certificate from client.
	                                            -- use by server only.
	, pUseSecureRenegotiation :: Bool           -- notify that we want to use secure renegotation
	, pCertificates      :: [(X509, Maybe PrivateKey)] -- ^ the cert chain for this context with the associated keys if any.
	, pLogging           :: TLSLogging          -- ^ callback for logging
	, onHandshake        :: Measurement -> IO Bool -- ^ callback on a beggining of handshake
	, onCertificatesRecv :: [X509] -> IO TLSCertificateUsage -- ^ callback to verify received cert chain.
	}

defaultLogging :: TLSLogging
defaultLogging = TLSLogging
	{ loggingPacketSent = (\_ -> return ())
	, loggingPacketRecv = (\_ -> return ())
	, loggingIOSent     = (\_ -> return ())
	, loggingIORecv     = (\_ _ -> return ())
	}

defaultParams :: TLSParams
defaultParams = TLSParams
	{ pConnectVersion         = TLS10
	, pAllowedVersions        = [TLS10,TLS11,TLS12]
	, pCiphers                = []
	, pCompressions           = [nullCompression]
	, pWantClientCert         = False
	, pUseSecureRenegotiation = True
	, pCertificates           = []
	, pLogging                = defaultLogging
	, onHandshake             = (\_ -> return True)
	, onCertificatesRecv      = (\_ -> return CertificateUsageAccept)
	}

instance Show TLSParams where
	show p = "TLSParams { " ++ (intercalate "," $ map (\(k,v) -> k ++ "=" ++ v)
		[ ("connectVersion", show $ pConnectVersion p)
		, ("allowedVersions", show $ pAllowedVersions p)
		, ("ciphers", show $ pCiphers p)
		, ("compressions", show $ pCompressions p)
		, ("want-client-cert", show $ pWantClientCert p)
		, ("certificates", show $ length $ pCertificates p)
		]) ++ " }"

-- | A TLS Context is a handle augmented by tls specific state and parameters
data TLSCtx a = TLSCtx
	{ ctxConnection      :: a             -- ^ return the connection object associated with this context
	, ctxParams          :: TLSParams
	, ctxState           :: MVar TLSState
	, ctxMeasurement     :: IORef Measurement
	, ctxEOF_            :: IORef Bool    -- ^ is the handle has EOFed or not.
	, ctxConnectionFlush :: IO ()
	, ctxConnectionSend  :: Bytes -> IO ()
	, ctxConnectionRecv  :: Int -> IO Bytes
	}

updateMeasure :: MonadIO m => TLSCtx c -> (Measurement -> Measurement) -> m ()
updateMeasure ctx f = liftIO $ modifyIORef (ctxMeasurement ctx) f

withMeasure :: MonadIO m => TLSCtx c -> (Measurement -> IO a) -> m a
withMeasure ctx f = liftIO (readIORef (ctxMeasurement ctx) >>= f)

connectionFlush :: TLSCtx c -> IO ()
connectionFlush c = ctxConnectionFlush c

connectionSend :: TLSCtx c -> Bytes -> IO ()
connectionSend c b = updateMeasure c (addBytesSent $ B.length b) >> (ctxConnectionSend c) b

connectionRecv :: TLSCtx c -> Int -> IO Bytes
connectionRecv c sz = updateMeasure c (addBytesReceived sz) >> (ctxConnectionRecv c) sz

ctxEOF :: MonadIO m => TLSCtx a -> m Bool
ctxEOF ctx = liftIO (readIORef $ ctxEOF_ ctx)

throwCore :: (MonadIO m, Exception e) => e -> m a
throwCore = liftIO . throwIO

newCtxWith :: c -> IO () -> (Bytes -> IO ()) -> (Int -> IO Bytes) -> TLSParams -> TLSState -> IO (TLSCtx c)
newCtxWith c flushF sendF recvF params st = do
	stvar <- newMVar st
	eof   <- newIORef False
	stats <- newIORef newMeasurement
	return $ TLSCtx
		{ ctxConnection  = c
		, ctxParams      = params
		, ctxState       = stvar
		, ctxMeasurement = stats
		, ctxEOF_        = eof
		, ctxConnectionFlush = flushF
		, ctxConnectionSend  = sendF
		, ctxConnectionRecv  = recvF
		}

newCtx :: Handle -> TLSParams -> TLSState -> IO (TLSCtx Handle)
newCtx handle params st = do
	hSetBuffering handle NoBuffering
	newCtxWith handle (hFlush handle) (B.hPut handle) (B.hGet handle) params st

ctxLogging :: TLSCtx a -> TLSLogging
ctxLogging = pLogging . ctxParams

usingState :: MonadIO m => TLSCtx c -> TLSSt a -> m (Either TLSError a)
usingState ctx f = liftIO (takeMVar mvar) >>= \st -> liftIO $ onException (execAndStore st) (putMVar mvar st)
	where
		mvar = ctxState ctx
		execAndStore st = do
			let (a, newst) = runTLSState f st
			putMVar mvar newst
			return a

usingState_ :: MonadIO m => TLSCtx c -> TLSSt a -> m a
usingState_ ctx f = do
	ret <- usingState ctx f
	case ret of
		Left err -> throwCore err
		Right r  -> return r

getStateRNG :: MonadIO m => TLSCtx c -> Int -> m Bytes
getStateRNG ctx n = usingState_ ctx (genTLSRandom n)

errorToAlert :: TLSError -> Packet
errorToAlert (Error_Protocol (_, _, ad)) = Alert [(AlertLevel_Fatal, ad)]
errorToAlert _                           = Alert [(AlertLevel_Fatal, InternalError)]

setEOF :: MonadIO m => TLSCtx c -> m ()
setEOF ctx = liftIO $ writeIORef (ctxEOF_ ctx) True

readExact :: MonadIO m => TLSCtx c -> Int -> m Bytes
readExact ctx sz = do
	hdrbs <- liftIO $ connectionRecv ctx sz
	when (B.length hdrbs < sz) $ do
		setEOF ctx
		if B.null hdrbs
			then throwCore Error_EOF
			else throwCore (Error_Packet ("partial packet: expecting " ++ show sz ++ " bytes, got: " ++ (show $B.length hdrbs)))
	return hdrbs

recvRecord :: MonadIO m => TLSCtx c -> m (Either TLSError (Record Plaintext))
recvRecord ctx = readExact ctx 5 >>= either (return . Left) recvLength . decodeHeader
	where recvLength header@(Header _ _ readlen)
		| readlen > 16384 + 2048 = return $ Left $ Error_Protocol ("record exceeding maximum size", True, RecordOverflow)
		| otherwise              = do
			content <- readExact ctx (fromIntegral readlen)
			liftIO $ (loggingIORecv $ ctxLogging ctx) header content
			usingState ctx $ disengageRecord $ rawToRecord header (fragmentCiphertext content)


-- | receive one packet from the context that contains 1 or
-- many messages (many only in case of handshake). if will returns a
-- TLSError if the packet is unexpected or malformed
recvPacket :: MonadIO m => TLSCtx c -> m (Either TLSError Packet)
recvPacket ctx = do
	erecord <- recvRecord ctx
	case erecord of
		Left err     -> return $ Left err
		Right record -> do
			pkt <- usingState ctx $ processPacket record
			case pkt of
				Right p -> liftIO $ (loggingPacketRecv $ ctxLogging ctx) $ show p
				_       -> return ()
			return pkt

recvPacketHandshake :: MonadIO m => TLSCtx c -> m [Handshake]
recvPacketHandshake ctx = do
	pkts <- recvPacket ctx
	case pkts of
		Right (Handshake l) -> return l
		Right x             -> fail ("unexpected type received. expecting handshake and got: " ++ show x)
		Left err            -> throwCore err

data RecvState m =
	  RecvStateNext (Packet -> m (RecvState m))
	| RecvStateHandshake (Handshake -> m (RecvState m))
	| RecvStateDone

runRecvState :: MonadIO m => TLSCtx a -> RecvState m -> m ()
runRecvState _   (RecvStateDone)   = return ()
runRecvState ctx (RecvStateNext f) = recvPacket ctx >>= either throwCore f >>= runRecvState ctx
runRecvState ctx iniState          = recvPacketHandshake ctx >>= loop iniState >>= runRecvState ctx
	where
		loop :: MonadIO m => RecvState m -> [Handshake] -> m (RecvState m)
		loop recvState []                  = return recvState
		loop (RecvStateHandshake f) (x:xs) = do
			nstate <- f x
			usingState_ ctx $ processHandshake x
			loop nstate xs
		loop _                         _   = unexpected "spurious handshake" Nothing

sendChangeCipherAndFinish :: MonadIO m => TLSCtx c -> Bool -> m ()
sendChangeCipherAndFinish ctx isClient = do
	sendPacket ctx ChangeCipherSpec
	liftIO $ connectionFlush ctx
	cf <- usingState_ ctx $ getHandshakeDigest isClient
	sendPacket ctx (Handshake [Finished cf])
	liftIO $ connectionFlush ctx

unexpected :: MonadIO m => String -> Maybe [Char] -> m a
unexpected msg expected = throwCore $ Error_Packet_unexpected msg (maybe "" (" expected: " ++) expected)

-- | Send one packet to the context
sendPacket :: MonadIO m => TLSCtx c -> Packet -> m ()
sendPacket ctx pkt = do
	liftIO $ (loggingPacketSent $ ctxLogging ctx) (show pkt)
	dataToSend <- usingState_ ctx $ writePacket pkt
	liftIO $ (loggingIOSent $ ctxLogging ctx) dataToSend
	liftIO $ connectionSend ctx dataToSend

-- | Create a new Client context with a configuration, a RNG, a generic connection and the connection operation.
clientWith :: (MonadIO m, CryptoRandomGen g) => TLSParams -> g -> c -> IO () -> (Bytes -> IO ()) -> (Int -> IO Bytes) -> m (TLSCtx c)
clientWith params rng connection flushF sendF recvF =
	liftIO $ newCtxWith connection flushF sendF recvF params st
	where st = (newTLSState rng) { stClientContext = True }

-- | Create a new Client context with a configuration, a RNG, and a Handle.
-- It reconfigures the handle buffermode to noBuffering
client :: (MonadIO m, CryptoRandomGen g) => TLSParams -> g -> Handle -> m (TLSCtx Handle)
client params rng handle = liftIO $ newCtx handle params st
	where st = (newTLSState rng) { stClientContext = True }

-- | Create a new Server context with a configuration, a RNG, a generic connection and the connection operation.
serverWith :: (MonadIO m, CryptoRandomGen g) => TLSParams -> g -> c -> IO () -> (Bytes -> IO ()) -> (Int -> IO Bytes) -> m (TLSCtx c)
serverWith params rng connection flushF sendF recvF =
	liftIO $ newCtxWith connection flushF sendF recvF params st
	where st = (newTLSState rng) { stClientContext = False }

-- | Create a new Server context with a configuration, a RNG, and a Handle.
-- It reconfigures the handle buffermode to noBuffering
server :: (MonadIO m, CryptoRandomGen g) => TLSParams -> g -> Handle -> m (TLSCtx Handle)
server params rng handle = liftIO $ newCtx handle params st
	where st = (newTLSState rng) { stClientContext = False }

-- | notify the context that this side wants to close connection.
-- this is important that it is called before closing the handle, otherwise
-- the session might not be resumable (for version < TLS1.2).
--
-- this doesn't actually close the handle
bye :: MonadIO m => TLSCtx c -> m ()
bye ctx = sendPacket ctx $ Alert [(AlertLevel_Warning, CloseNotify)]

-- client part of handshake. send a bunch of handshake of client
-- values intertwined with response from the server.
handshakeClient :: MonadIO m => TLSCtx c -> m ()
handshakeClient ctx = do
<<<<<<< HEAD
	updateMeasure ctx incrementNbHandshakes

	-- Send ClientHello
	crand <- getStateRNG ctx 32 >>= return . ClientRandom
	extensions <- getExtensions
	usingState_ ctx (startHandshakeClient ver crand)
	sendPacket ctx $ Handshake
		[ ClientHello ver crand (Session Nothing) (map cipherID ciphers)
		              (map compressionID compressions) extensions
		]

	-- Receive Server information until ServerHelloDone
	whileStatus ctx (/= (StatusHandshake HsStatusServerHelloDone)) $ do
		pkts <- recvPacket ctx
		case pkts of
			Left err -> throwCore err
			Right l  -> processServerInfo l

	-- Send Certificate if requested. XXX disabled for now.
	certRequested <- return False
	when certRequested (sendPacket ctx $ Handshake [Certificates clientCerts])

	sendClientKeyXchg

	{- maybe send certificateVerify -}
	{- FIXME not implemented yet -}

	sendPacket ctx ChangeCipherSpec
	liftIO $ connectionFlush ctx

	-- Send Finished
	cf <- usingState_ ctx $ getHandshakeDigest True
	sendPacket ctx (Handshake [Finished cf])

	-- receive changeCipherSpec & Finished
	recvPacketSuccess ctx >> recvPacketSuccess ctx >> return ()
=======
	sendClientHello
	recvServerHello
	sendCertificate >> sendClientKeyXchg >> sendCertificateVerify
	sendChangeCipherAndFinish ctx True
	recvChangeCipherAndFinish
>>>>>>> 8cc094e3

	updateMeasure ctx resetBytesCounters

	where
		params       = ctxParams ctx
		ver          = pConnectVersion params
		allowedvers  = pAllowedVersions params
		ciphers      = pCiphers params
		compressions = pCompressions params
		clientCerts  = map fst $ pCertificates params
		getExtensions =
			if pUseSecureRenegotiation params
			then usingState_ ctx (getVerifiedData True) >>= \vd -> return [ (0xff01, encodeExtSecureRenegotiation vd Nothing) ]
			else return []

		sendClientHello = do
			crand <- getStateRNG ctx 32 >>= return . ClientRandom
			extensions <- getExtensions
			usingState_ ctx (startHandshakeClient ver crand)
			sendPacket ctx $ Handshake
				[ ClientHello ver crand (Session Nothing) (map cipherID ciphers)
					      (map compressionID compressions) extensions
				]

		recvChangeCipherAndFinish = runRecvState ctx (RecvStateNext expectChangeCipher)
			where
				expectChangeCipher ChangeCipherSpec = return $ RecvStateHandshake expectFinish
				expectChangeCipher p                = unexpected (show p) (Just "change cipher")
				expectFinish (Finished _) = return RecvStateDone
				expectFinish p            = unexpected (show p) (Just "Handshake Finished")

		sendCertificate = do
			-- Send Certificate if requested. XXX disabled for now.
			certRequested <- return False
			when certRequested (sendPacket ctx $ Handshake [Certificates clientCerts])

		sendCertificateVerify =
			{- maybe send certificateVerify -}
			{- FIXME not implemented yet -}
			return ()

		recvServerHello = runRecvState ctx (RecvStateHandshake processServerHello)

		processServerHello :: MonadIO m => Handshake -> m (RecvState m)
		processServerHello (ServerHello rver _ _ cipher _ _) = do
			when (rver == SSL2) $ throwCore $ Error_Protocol ("ssl2 is not supported", True, ProtocolVersion)
			case find ((==) rver) allowedvers of
				Nothing -> throwCore $ Error_Protocol ("version " ++ show ver ++ "is not supported", True, ProtocolVersion)
				Just _  -> usingState_ ctx $ setVersion ver
			case find ((==) cipher . cipherID) ciphers of
				Nothing -> throwCore $ Error_Protocol ("no cipher in common with the server", True, HandshakeFailure)
				Just c  -> usingState_ ctx $ setCipher c
			return $ RecvStateHandshake processCertificate
		processServerHello p = unexpected (show p) (Just "server hello")

		processCertificate :: MonadIO m => Handshake -> m (RecvState m)
		processCertificate (Certificates certs) = do
			let cb = onCertificatesRecv $ params
			usage <- liftIO $ cb certs
			case usage of
				CertificateUsageAccept        -> return ()
				CertificateUsageReject reason -> certificateRejected reason
			return $ RecvStateHandshake processServerKeyExchange
		processCertificate p = processServerKeyExchange p

		processServerKeyExchange :: MonadIO m => Handshake -> m (RecvState m)
		processServerKeyExchange (ServerKeyXchg _) = return $ RecvStateHandshake processCertificateRequest
		processServerKeyExchange p                 = processCertificateRequest p

		processCertificateRequest (CertRequest _ _ _) = do
			--modify (\sc -> sc { scCertRequested = True })
			return $ RecvStateHandshake processServerHelloDone
		processCertificateRequest p = processServerHelloDone p

		processServerHelloDone ServerHelloDone = return RecvStateDone
		processServerHelloDone p = unexpected (show p) (Just "server hello data")

		sendClientKeyXchg = do
			encryptedPreMaster <- usingState_ ctx $ do
				xver       <- stVersion <$> get
				prerand    <- genTLSRandom 46
				let premaster = encodePreMasterSecret xver prerand
				setMasterSecret premaster
				encryptRSA premaster
			sendPacket ctx $ Handshake [ClientKeyXchg encryptedPreMaster]

		-- on certificate reject, throw an exception with the proper protocol alert error.
		certificateRejected CertificateRejectRevoked =
			throwCore $ Error_Protocol ("certificate is revoked", True, CertificateRevoked)
		certificateRejected CertificateRejectExpired =
			throwCore $ Error_Protocol ("certificate has expired", True, CertificateExpired)
		certificateRejected CertificateRejectUnknownCA =
			throwCore $ Error_Protocol ("certificate has unknown CA", True, UnknownCa)
		certificateRejected (CertificateRejectOther s) =
			throwCore $ Error_Protocol ("certificate rejected: " ++ s, True, CertificateUnknown)

handshakeServerWith :: MonadIO m => TLSCtx c -> Handshake -> m ()
<<<<<<< HEAD
handshakeServerWith ctx (ClientHello ver _ _ ciphers compressions _) = do
	-- check if policy allow this new handshake to happens
	handshakeAuthorized <- withMeasure ctx (onHandshake $ ctxParams ctx)
	unless handshakeAuthorized (throwCore $ Error_HandshakePolicy "server: handshake denied")
	updateMeasure ctx incrementNbHandshakes

=======
handshakeServerWith ctx clientHello@(ClientHello ver _ _ ciphers compressions _) = do
	usingState_ ctx $ processHandshake clientHello
>>>>>>> 8cc094e3
	-- Handle Client hello
	when (ver == SSL2) $ throwCore $ Error_Protocol ("ssl2 is not supported", True, ProtocolVersion)
	when (not $ elem ver (pAllowedVersions params)) $
		throwCore $ Error_Protocol ("version " ++ show ver ++ "is not supported", True, ProtocolVersion)
	when (commonCiphers == []) $
		throwCore $ Error_Protocol ("no cipher in common with the client", True, HandshakeFailure)
	when (null commonCompressions) $
		throwCore $ Error_Protocol ("no compression in common with the client", True, HandshakeFailure)
	usingState_ ctx $ modify (\st -> st
		{ stVersion     = ver
		, stCipher      = Just usedCipher
		, stCompression = usedCompression
		})

	-- send Server Data until ServerHelloDone
	handshakeSendServerData
	liftIO $ connectionFlush ctx

	-- Receive client info until client Finished.
	recvClientData
	sendChangeCipherAndFinish ctx False

<<<<<<< HEAD
	-- Send Finish
	cf <- usingState_ ctx $ getHandshakeDigest False
	sendPacket ctx (Handshake [Finished cf])

	liftIO $ connectionFlush ctx

	updateMeasure ctx resetBytesCounters
=======
>>>>>>> 8cc094e3
	return ()
	where
		params             = ctxParams ctx
		commonCiphers      = intersect ciphers (map cipherID $ pCiphers params)
		usedCipher         = fromJust $ find (\c -> cipherID c == head commonCiphers) (pCiphers params)
		commonCompressions = compressionIntersectID (pCompressions params) compressions
		usedCompression    = head commonCompressions
		srvCerts           = map fst $ pCertificates params
		privKeys           = map snd $ pCertificates params
		needKeyXchg        = cipherExchangeNeedMoreData $ cipherKeyExchange usedCipher

		---
		recvClientData = runRecvState ctx (RecvStateHandshake $ processClientCertificate)

		processClientCertificate (Certificates _) = return $ RecvStateHandshake processClientKeyExchange
		processClientCertificate p = processClientKeyExchange p

		processClientKeyExchange (ClientKeyXchg _) = return $ RecvStateNext processCertificateVerify
		processClientKeyExchange p                 = unexpected (show p) (Just "client key exchange")

		processCertificateVerify (Handshake [CertVerify _]) = return $ RecvStateNext expectChangeCipher
		processCertificateVerify p = expectChangeCipher p

		expectChangeCipher ChangeCipherSpec = return $ RecvStateHandshake expectFinish
		expectChangeCipher p                = unexpected (show p) (Just "change cipher")

		expectFinish (Finished _) = return RecvStateDone
		expectFinish p            = unexpected (show p) (Just "Handshake Finished")
		---

		handshakeSendServerData = do
			srand <- getStateRNG ctx 32 >>= return . ServerRandom

			case privKeys of
				(Just privkey : _) -> usingState_ ctx $ setPrivateKey privkey
				_                  -> return () -- return a sensible error

			-- in TLS12, we need to check as well the certificates we are sending if they have in the extension
			-- the necessary bits set.

			-- send ServerHello & Certificate & ServerKeyXchg & CertReq
			secReneg   <- usingState_ ctx getSecureRenegotiation
			extensions <- if secReneg
				then do
					vf <- usingState_ ctx $ do
						cvf <- getVerifiedData True
						svf <- getVerifiedData False
						return $ encodeExtSecureRenegotiation cvf (Just svf)
					return [ (0xff01, vf) ]
				else return []
			usingState_ ctx (setVersion ver >> setServerRandom srand)
			sendPacket ctx $ Handshake
				[ ServerHello ver srand (Session Nothing) (cipherID usedCipher)
				                        (compressionID usedCompression) extensions
				, Certificates srvCerts
				]
			when needKeyXchg $ do
				let skg = SKX_RSA Nothing
				sendPacket ctx (Handshake [ServerKeyXchg skg])
			-- FIXME we don't do this on a Anonymous server
			when (pWantClientCert params) $ do
				let certTypes = [ CertificateType_RSA_Sign ]
				let creq = CertRequest certTypes Nothing [0,0,0]
				sendPacket ctx (Handshake [creq])
			-- Send HelloDone
			sendPacket ctx (Handshake [ServerHelloDone])

handshakeServerWith _ _ = fail "unexpected handshake type received. expecting client hello"

-- after receiving a client hello, we need to redo a handshake
handshakeServer :: MonadIO m => TLSCtx c -> m ()
handshakeServer ctx = do
	pkts <- recvPacket ctx
	case pkts of
		Right (Handshake [hs]) -> handshakeServerWith ctx hs
		x                      -> fail ("unexpected type received. expecting handshake ++ " ++ show x)

-- | Handshake for a new TLS connection
-- This is to be called at the beginning of a connection, and during renegociation
handshake :: MonadIO m => TLSCtx c -> m Bool
handshake ctx = do
	cc <- usingState_ ctx (stClientContext <$> get)
	liftIO $ handleException $ if cc then handshakeClient ctx else handshakeServer ctx
	where
		handleException f = catch (f >> return True) (\e -> handler e >> return False)
		handler e = case fromException e of
			Just err -> sendPacket ctx (errorToAlert err)
			Nothing  -> sendPacket ctx (errorToAlert $ Error_Misc $ show e)

-- | sendData sends a bunch of data.
-- It will automatically chunk data to acceptable packet size
sendData :: MonadIO m => TLSCtx c -> L.ByteString -> m ()
sendData ctx dataToSend = do
	eofed <- ctxEOF ctx
	when eofed $ liftIO $ throwIO $ mkIOError eofErrorType "sendData" Nothing Nothing
	mapM_ sendDataChunk (L.toChunks dataToSend)
		where sendDataChunk d = if B.length d > 16384
			then do
				let (sending, remain) = B.splitAt 16384 d
				sendPacket ctx $ AppData sending
				sendDataChunk remain
			else
				sendPacket ctx $ AppData d

-- | recvData get data out of Data packet, and automatically renegociate if
-- a Handshake ClientHello is received
recvData :: MonadIO m => TLSCtx c -> m L.ByteString
recvData ctx = do
	eofed <- ctxEOF ctx
	when eofed $ liftIO $ throwIO $ mkIOError eofErrorType "recvData" Nothing Nothing
	pkt   <- recvPacket ctx
	case pkt of
		-- on server context receiving a client hello == renegociation
		Right (Handshake [ch@(ClientHello _ _ _ _ _ _)]) ->
			handshakeServerWith ctx ch >> recvData ctx
		-- on client context, receiving a hello request == renegociation
		Right (Handshake [HelloRequest]) ->
			handshakeClient ctx >> recvData ctx
		Right (Alert [(AlertLevel_Fatal, _)]) -> do
			setEOF ctx
			return L.empty
		Right (Alert [(AlertLevel_Warning, CloseNotify)]) -> do
			setEOF ctx
			return L.empty
		Right (AppData x) -> return $ L.fromChunks [x]
		Right p           -> error ("error unexpected packet: " ++ show p)
		Left err          -> error ("error received: " ++ show err)<|MERGE_RESOLUTION|>--- conflicted
+++ resolved
@@ -333,51 +333,12 @@
 -- values intertwined with response from the server.
 handshakeClient :: MonadIO m => TLSCtx c -> m ()
 handshakeClient ctx = do
-<<<<<<< HEAD
 	updateMeasure ctx incrementNbHandshakes
-
-	-- Send ClientHello
-	crand <- getStateRNG ctx 32 >>= return . ClientRandom
-	extensions <- getExtensions
-	usingState_ ctx (startHandshakeClient ver crand)
-	sendPacket ctx $ Handshake
-		[ ClientHello ver crand (Session Nothing) (map cipherID ciphers)
-		              (map compressionID compressions) extensions
-		]
-
-	-- Receive Server information until ServerHelloDone
-	whileStatus ctx (/= (StatusHandshake HsStatusServerHelloDone)) $ do
-		pkts <- recvPacket ctx
-		case pkts of
-			Left err -> throwCore err
-			Right l  -> processServerInfo l
-
-	-- Send Certificate if requested. XXX disabled for now.
-	certRequested <- return False
-	when certRequested (sendPacket ctx $ Handshake [Certificates clientCerts])
-
-	sendClientKeyXchg
-
-	{- maybe send certificateVerify -}
-	{- FIXME not implemented yet -}
-
-	sendPacket ctx ChangeCipherSpec
-	liftIO $ connectionFlush ctx
-
-	-- Send Finished
-	cf <- usingState_ ctx $ getHandshakeDigest True
-	sendPacket ctx (Handshake [Finished cf])
-
-	-- receive changeCipherSpec & Finished
-	recvPacketSuccess ctx >> recvPacketSuccess ctx >> return ()
-=======
 	sendClientHello
 	recvServerHello
 	sendCertificate >> sendClientKeyXchg >> sendCertificateVerify
 	sendChangeCipherAndFinish ctx True
 	recvChangeCipherAndFinish
->>>>>>> 8cc094e3
-
 	updateMeasure ctx resetBytesCounters
 
 	where
@@ -474,18 +435,14 @@
 			throwCore $ Error_Protocol ("certificate rejected: " ++ s, True, CertificateUnknown)
 
 handshakeServerWith :: MonadIO m => TLSCtx c -> Handshake -> m ()
-<<<<<<< HEAD
-handshakeServerWith ctx (ClientHello ver _ _ ciphers compressions _) = do
+handshakeServerWith ctx clientHello@(ClientHello ver _ _ ciphers compressions _) = do
 	-- check if policy allow this new handshake to happens
 	handshakeAuthorized <- withMeasure ctx (onHandshake $ ctxParams ctx)
 	unless handshakeAuthorized (throwCore $ Error_HandshakePolicy "server: handshake denied")
 	updateMeasure ctx incrementNbHandshakes
 
-=======
-handshakeServerWith ctx clientHello@(ClientHello ver _ _ ciphers compressions _) = do
+	-- Handle Client hello
 	usingState_ ctx $ processHandshake clientHello
->>>>>>> 8cc094e3
-	-- Handle Client hello
 	when (ver == SSL2) $ throwCore $ Error_Protocol ("ssl2 is not supported", True, ProtocolVersion)
 	when (not $ elem ver (pAllowedVersions params)) $
 		throwCore $ Error_Protocol ("version " ++ show ver ++ "is not supported", True, ProtocolVersion)
@@ -507,16 +464,7 @@
 	recvClientData
 	sendChangeCipherAndFinish ctx False
 
-<<<<<<< HEAD
-	-- Send Finish
-	cf <- usingState_ ctx $ getHandshakeDigest False
-	sendPacket ctx (Handshake [Finished cf])
-
-	liftIO $ connectionFlush ctx
-
 	updateMeasure ctx resetBytesCounters
-=======
->>>>>>> 8cc094e3
 	return ()
 	where
 		params             = ctxParams ctx
